--- conflicted
+++ resolved
@@ -4,11 +4,7 @@
 	s.version = "2.0.13"
 	s.summary = "Net::SSH: a pure-Ruby implementation of the SSH2 client protocol."
 	s.description = s.summary
-<<<<<<< HEAD
-	s.author = ["Jamis Buck", "Delano Mandelbaum"]
-=======
 	s.authors = ["Jamis Buck", "Delano Mandelbaum"]
->>>>>>> 424a3158
 	s.email = "net-ssh@solutious.com"
 	s.homepage = "http://rubyforge.org/projects/net-ssh/"
   
