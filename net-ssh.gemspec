# Generated by jeweler
# DO NOT EDIT THIS FILE DIRECTLY
# Instead, edit Jeweler::Tasks in Rakefile, and run 'rake gemspec'
# -*- encoding: utf-8 -*-

Gem::Specification.new do |s|
  s.name = "net-ssh"
  s.version = "2.6.3"

  s.required_rubygems_version = Gem::Requirement.new(">= 0") if s.respond_to? :required_rubygems_version=
  s.authors = ["Jamis Buck", "Delano Mandelbaum"]
<<<<<<< HEAD
  s.cert_chain = ["gem-public_cert.pem"]
  s.date = "2013-02-06"
  s.description = "Net::SSH: a pure-Ruby implementation of the SSH2 client protocol. It allows you to write programs that invoke and interact with processes on remote servers, via SSH2."
  s.email = "net-ssh@solutious.com"
  s.extra_rdoc_files = [
    "LICENSE.txt",
    "README.rdoc"
  ]
  s.files = [
    "CHANGES.txt",
    "LICENSE.txt",
    "Manifest",
    "README.rdoc",
    "Rakefile",
    "Rudyfile",
    "THANKS.txt",
    "lib/net/ssh.rb",
    "lib/net/ssh/authentication/agent.rb",
    "lib/net/ssh/authentication/agent/java_pageant.rb",
    "lib/net/ssh/authentication/agent/socket.rb",
    "lib/net/ssh/authentication/constants.rb",
    "lib/net/ssh/authentication/key_manager.rb",
    "lib/net/ssh/authentication/methods/abstract.rb",
    "lib/net/ssh/authentication/methods/hostbased.rb",
    "lib/net/ssh/authentication/methods/keyboard_interactive.rb",
    "lib/net/ssh/authentication/methods/none.rb",
    "lib/net/ssh/authentication/methods/password.rb",
    "lib/net/ssh/authentication/methods/publickey.rb",
    "lib/net/ssh/authentication/pageant.rb",
    "lib/net/ssh/authentication/session.rb",
    "lib/net/ssh/buffer.rb",
    "lib/net/ssh/buffered_io.rb",
    "lib/net/ssh/config.rb",
    "lib/net/ssh/connection/channel.rb",
    "lib/net/ssh/connection/constants.rb",
    "lib/net/ssh/connection/session.rb",
    "lib/net/ssh/connection/term.rb",
    "lib/net/ssh/errors.rb",
    "lib/net/ssh/key_factory.rb",
    "lib/net/ssh/known_hosts.rb",
    "lib/net/ssh/loggable.rb",
    "lib/net/ssh/packet.rb",
    "lib/net/ssh/prompt.rb",
    "lib/net/ssh/proxy/command.rb",
    "lib/net/ssh/proxy/errors.rb",
    "lib/net/ssh/proxy/http.rb",
    "lib/net/ssh/proxy/socks4.rb",
    "lib/net/ssh/proxy/socks5.rb",
    "lib/net/ssh/ruby_compat.rb",
    "lib/net/ssh/service/forward.rb",
    "lib/net/ssh/test.rb",
    "lib/net/ssh/test/channel.rb",
    "lib/net/ssh/test/extensions.rb",
    "lib/net/ssh/test/kex.rb",
    "lib/net/ssh/test/local_packet.rb",
    "lib/net/ssh/test/packet.rb",
    "lib/net/ssh/test/remote_packet.rb",
    "lib/net/ssh/test/script.rb",
    "lib/net/ssh/test/socket.rb",
    "lib/net/ssh/transport/algorithms.rb",
    "lib/net/ssh/transport/cipher_factory.rb",
    "lib/net/ssh/transport/constants.rb",
    "lib/net/ssh/transport/ctr.rb",
    "lib/net/ssh/transport/hmac.rb",
    "lib/net/ssh/transport/hmac/abstract.rb",
    "lib/net/ssh/transport/hmac/md5.rb",
    "lib/net/ssh/transport/hmac/md5_96.rb",
    "lib/net/ssh/transport/hmac/none.rb",
    "lib/net/ssh/transport/hmac/ripemd160.rb",
    "lib/net/ssh/transport/hmac/sha1.rb",
    "lib/net/ssh/transport/hmac/sha1_96.rb",
    "lib/net/ssh/transport/hmac/sha2_256.rb",
    "lib/net/ssh/transport/hmac/sha2_256_96.rb",
    "lib/net/ssh/transport/hmac/sha2_512.rb",
    "lib/net/ssh/transport/hmac/sha2_512_96.rb",
    "lib/net/ssh/transport/identity_cipher.rb",
    "lib/net/ssh/transport/kex.rb",
    "lib/net/ssh/transport/kex/diffie_hellman_group14_sha1.rb",
    "lib/net/ssh/transport/kex/diffie_hellman_group1_sha1.rb",
    "lib/net/ssh/transport/kex/diffie_hellman_group_exchange_sha1.rb",
    "lib/net/ssh/transport/kex/diffie_hellman_group_exchange_sha256.rb",
    "lib/net/ssh/transport/kex/ecdh_sha2_nistp256.rb",
    "lib/net/ssh/transport/kex/ecdh_sha2_nistp384.rb",
    "lib/net/ssh/transport/kex/ecdh_sha2_nistp521.rb",
    "lib/net/ssh/transport/key_expander.rb",
    "lib/net/ssh/transport/openssl.rb",
    "lib/net/ssh/transport/packet_stream.rb",
    "lib/net/ssh/transport/server_version.rb",
    "lib/net/ssh/transport/session.rb",
    "lib/net/ssh/transport/state.rb",
    "lib/net/ssh/verifiers/lenient.rb",
    "lib/net/ssh/verifiers/null.rb",
    "lib/net/ssh/verifiers/secure.rb",
    "lib/net/ssh/verifiers/strict.rb",
    "lib/net/ssh/version.rb",
    "net-ssh.gemspec",
    "setup.rb",
    "support/arcfour_check.rb",
    "support/ssh_tunnel_bug.rb",
    "test/README.txt",
    "test/authentication/methods/common.rb",
    "test/authentication/methods/test_abstract.rb",
    "test/authentication/methods/test_hostbased.rb",
    "test/authentication/methods/test_keyboard_interactive.rb",
    "test/authentication/methods/test_none.rb",
    "test/authentication/methods/test_password.rb",
    "test/authentication/methods/test_publickey.rb",
    "test/authentication/test_agent.rb",
    "test/authentication/test_key_manager.rb",
    "test/authentication/test_session.rb",
    "test/common.rb",
    "test/configs/eqsign",
    "test/configs/exact_match",
    "test/configs/host_plus",
    "test/configs/multihost",
    "test/configs/nohost",
    "test/configs/numeric_host",
    "test/configs/wild_cards",
    "test/connection/test_channel.rb",
    "test/connection/test_session.rb",
    "test/known_hosts/github",
    "test/manual/test_forward.rb",
    "test/start/test_transport.rb",
    "test/test_all.rb",
    "test/test_buffer.rb",
    "test/test_buffered_io.rb",
    "test/test_config.rb",
    "test/test_key_factory.rb",
    "test/test_known_hosts.rb",
    "test/transport/hmac/test_md5.rb",
    "test/transport/hmac/test_md5_96.rb",
    "test/transport/hmac/test_none.rb",
    "test/transport/hmac/test_ripemd160.rb",
    "test/transport/hmac/test_sha1.rb",
    "test/transport/hmac/test_sha1_96.rb",
    "test/transport/hmac/test_sha2_256.rb",
    "test/transport/hmac/test_sha2_256_96.rb",
    "test/transport/hmac/test_sha2_512.rb",
    "test/transport/hmac/test_sha2_512_96.rb",
    "test/transport/kex/test_diffie_hellman_group14_sha1.rb",
    "test/transport/kex/test_diffie_hellman_group1_sha1.rb",
    "test/transport/kex/test_diffie_hellman_group_exchange_sha1.rb",
    "test/transport/kex/test_diffie_hellman_group_exchange_sha256.rb",
    "test/transport/kex/test_ecdh_sha2_nistp256.rb",
    "test/transport/kex/test_ecdh_sha2_nistp384.rb",
    "test/transport/kex/test_ecdh_sha2_nistp521.rb",
    "test/transport/test_algorithms.rb",
    "test/transport/test_cipher_factory.rb",
    "test/transport/test_hmac.rb",
    "test/transport/test_identity_cipher.rb",
    "test/transport/test_packet_stream.rb",
    "test/transport/test_server_version.rb",
    "test/transport/test_session.rb",
    "test/transport/test_state.rb"
  ]
  s.homepage = "https://github.com/net-ssh/net-ssh"
  s.require_paths = ["lib"]
  s.rubyforge_project = "net-ssh"
  s.rubygems_version = "1.8.25"
  s.signing_key = "/mnt/gem/gem-private_key.pem"
  s.summary = "Net::SSH: a pure-Ruby implementation of the SSH2 client protocol."
=======
  s.email = ["net-ssh@solutious.com"]
  s.homepage = "http://github.com/net-ssh/net-ssh"
  s.license = "MIT"
>>>>>>> 7f17d410

  if s.respond_to? :specification_version then
    s.specification_version = 3

    if Gem::Version.new(Gem::VERSION) >= Gem::Version.new('1.2.0') then
      s.add_development_dependency(%q<test-unit>, [">= 0"])
      s.add_development_dependency(%q<mocha>, [">= 0"])
    else
      s.add_dependency(%q<test-unit>, [">= 0"])
      s.add_dependency(%q<mocha>, [">= 0"])
    end
  else
    s.add_dependency(%q<test-unit>, [">= 0"])
    s.add_dependency(%q<mocha>, [">= 0"])
  end
end
<|MERGE_RESOLUTION|>--- conflicted
+++ resolved
@@ -5,11 +5,10 @@
 
 Gem::Specification.new do |s|
   s.name = "net-ssh"
-  s.version = "2.6.3"
+  s.version = "2.6.4"
 
   s.required_rubygems_version = Gem::Requirement.new(">= 0") if s.respond_to? :required_rubygems_version=
   s.authors = ["Jamis Buck", "Delano Mandelbaum"]
-<<<<<<< HEAD
   s.cert_chain = ["gem-public_cert.pem"]
   s.date = "2013-02-06"
   s.description = "Net::SSH: a pure-Ruby implementation of the SSH2 client protocol. It allows you to write programs that invoke and interact with processes on remote servers, via SSH2."
@@ -26,6 +25,7 @@
     "Rakefile",
     "Rudyfile",
     "THANKS.txt",
+    "gem-public_cert.pem",
     "lib/net/ssh.rb",
     "lib/net/ssh/authentication/agent.rb",
     "lib/net/ssh/authentication/agent/java_pageant.rb",
@@ -166,16 +166,12 @@
     "test/transport/test_state.rb"
   ]
   s.homepage = "https://github.com/net-ssh/net-ssh"
+  s.licenses = ["MIT"]
   s.require_paths = ["lib"]
   s.rubyforge_project = "net-ssh"
   s.rubygems_version = "1.8.25"
   s.signing_key = "/mnt/gem/gem-private_key.pem"
   s.summary = "Net::SSH: a pure-Ruby implementation of the SSH2 client protocol."
-=======
-  s.email = ["net-ssh@solutious.com"]
-  s.homepage = "http://github.com/net-ssh/net-ssh"
-  s.license = "MIT"
->>>>>>> 7f17d410
 
   if s.respond_to? :specification_version then
     s.specification_version = 3
